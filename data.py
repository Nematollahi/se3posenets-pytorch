--- conflicted
+++ resolved
@@ -61,11 +61,7 @@
         data = lines[ctr + 1].view(3, 4)  # Transform data
         T = torch.eye(4)
         T[0:3, 0:3] = data[0:3, 1:4]; T[0:3, 3] = data[0:3, 0]
-<<<<<<< HEAD
-        ret[id] = T  # Add to list of transforms
-=======
         ret[id] = T # Add to list of transforms
->>>>>>> 2a567cf5
         ctr += 2  # Increment counter
     return ret
 
@@ -131,7 +127,6 @@
     else:
         imgscale = imgf
     return torch.Tensor(imgscale).unsqueeze(0)  # Add extra dimension
-
 
 # Read flow image from disk
 def read_flow_image_xyz(filename, ht=240, wd=320, scale=1e-4):
@@ -573,10 +568,7 @@
 
     # Setup temp var for depth
     depths = points.narrow(1,2,1)  # Last channel in points is the depth
-<<<<<<< HEAD
     
-=======
->>>>>>> 2a567cf5
     # Setup vars for BWD flow computation
     if compute_bwdflows:
         masks = torch.ByteTensor( seq_len + 1, num_meshes+1, img_ht, img_wd)
