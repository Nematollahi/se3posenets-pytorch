# Global imports
import argparse
import os
import sys
import shutil
import time
import numpy as np
import matplotlib.pyplot as plt
import random

# Torch imports
import torch
import torch.nn as nn
import torch.optim
import torch.utils.data
from torch.autograd import Variable
import torchvision

# Local imports
import se3layers as se3nn
import data
import ctrlnets
import util

# Parse arguments
parser = argparse.ArgumentParser(description='SE3-Pose-Nets Training')

# Dataset options
parser.add_argument('data', metavar='DIR',
                    help='path to dataset')
parser.add_argument('-b', '--batch-size', default=32, type=int,
                    metavar='N', help='mini-batch size (default: 32)')
parser.add_argument('-j', '--num-workers', default=4, type=int, metavar='N',
                    help='number of data loading workers (default: 4)')
parser.add_argument('--train-per', default=0.6, type=float,
                    metavar='FRAC', help='fraction of data for the training set (default: 0.6)')
parser.add_argument('--val-per', default=0.15, type=float,
                    metavar='FRAC', help='fraction of data for the validation set (default: 0.15)')
parser.add_argument('--img-scale', default=1e-4, type=float,
                    metavar='IS', help='conversion scalar from depth resolution to meters (default: 1e-4)')
parser.add_argument('--step-len', default=1, type=int,
                    metavar='N', help='number of frames separating each example in the training sequence (default: 1)')
parser.add_argument('--seq-len', default=1, type=int,
                    metavar='N', help='length of the training sequence (default: 1)')
parser.add_argument('--ctrl-type', default='actdiffvel', type=str,
                    metavar='STR', help='Control type: actvel | actacc | comvel | comacc | comboth | [actdiffvel] | comdiffvel')

# Model options
parser.add_argument('--arch', default='depth', type=str,
                    metavar='STR', help='Model architecture: [depth] | depthjt')
parser.add_argument('--no-batch-norm', action='store_true', default=False,
                    help='disables batch normalization (default: False)')
parser.add_argument('--nonlin', default='prelu', type=str,
                    metavar='NONLIN', help='type of non-linearity to use: [prelu] | relu | tanh | sigmoid | elu')
parser.add_argument('--se3-type', default='se3aa', type=str,
                    metavar='SE3', help='SE3 parameterization: [se3aa] | se3quat | se3spquat | se3euler | affine')
parser.add_argument('--pred-pivot', action='store_true', default=False,
                    help='Predict pivot in addition to the SE3 parameters (default: False)')
parser.add_argument('-n', '--num-se3', type=int, default=8,
                    help='Number of SE3s to predict (default: 8)')
parser.add_argument('--init-transse3-iden', action='store_true', default=False,
                    help='Initialize the weights for the SE3 prediction layer of the transition model to predict identity')

# Mask options
parser.add_argument('--use-wt-sharpening', action='store_true', default=False,
                    help='use weight sharpening for the mask prediction (instead of the soft-mask model) (default: False)')
parser.add_argument('--sharpen-start-iter', default=0, type=int,
                    metavar='N', help='Start the weight sharpening from this training iteration (default: 0)')
parser.add_argument('--sharpen-rate', default=1.0, type=float,
                    metavar='W', help='Slope of the weight sharpening (default: 1.0)')

# Loss options
parser.add_argument('--fwd-wt', default=1.0, type=float,
                    metavar='WT', help='Weight for the 3D point based loss in the FWD direction (default: 1)')
parser.add_argument('--bwd-wt', default=1.0, type=float,
                    metavar='WT', help='Weight for the 3D point based loss in the BWD direction (default: 1)')
parser.add_argument('--consis-wt', default=0.01, type=float,
                    metavar='WT', help='Weight for the pose consistency loss (default: 0.01)')
parser.add_argument('--jtconsis-wt', default=0.01, type=float,
                    metavar='WT', help='Weight for the joint angle consistency loss (default: 0.01)')
parser.add_argument('--loss-scale', default=10000, type=float,
                    metavar='WT', help='Default scale factor for all the losses (default: 1000)')

# Training options
parser.add_argument('--no-cuda', action='store_true', default=False,
                    help='disables CUDA training (default: False)')
parser.add_argument('--use-pin-memory', action='store_true', default=False,
                    help='Use pin memory - note that this uses additional CPU RAM (default: False)')
parser.add_argument('--epochs', default=100, type=int, metavar='N',
                    help='number of total epochs to run (default: 100)')
parser.add_argument('--start-epoch', default=0, type=int, metavar='N',
                    help='manual epoch number (useful on restarts) (default: 0)')
parser.add_argument('--train-ipe', default=2000, type=int, metavar='N',
                    help='number of training iterations per epoch (default: 1000)')
parser.add_argument('--val-ipe', default=500, type=int, metavar='N',
                    help='number of validation iterations per epoch (default: 500)')
parser.add_argument('-e', '--evaluate', dest='evaluate', action='store_true',
                    help='evaluate model on test set (default: False)')
parser.add_argument('--seed', type=int, default=1, metavar='S',
                    help='random seed (default: 1)')

# Optimization options
parser.add_argument('-o', '--optimization', default='adam', type=str,
                    metavar='OPTIM', help='type of optimization: sgd | [adam]')
parser.add_argument('--lr', '--learning-rate', default=1e-3, type=float,
                    metavar='LR', help='initial learning rate (default: 1e-3)')
parser.add_argument('--momentum', default=0.9, type=float, metavar='M',
                    help='momentum (default: 0.9)')
parser.add_argument('--weight-decay', '--wd', default=1e-4, type=float,
                    metavar='W', help='weight decay (default: 1e-4)')
parser.add_argument('--lr-decay', default=0.1, type=float, metavar='M',
                    help='Decay learning rate by this value every decay-epochs (default: 0.1)')
parser.add_argument('--decay-epochs', default=30, type=int,
                    metavar='M', help='Decay learning rate every this many epochs (default: 10)')

# Display/Save options
parser.add_argument('--disp-freq', '-p', default=20, type=int,
                    metavar='N', help='print/disp/save frequency (default: 10)')
parser.add_argument('--resume', default='', type=str, metavar='PATH',
                    help='path to latest checkpoint (default: none)')
parser.add_argument('-s', '--save-dir', default='results', type=str,
                    metavar='PATH', help='directory to save results in. If it doesnt exist, will be created. (default: results/)')

################ MAIN
#@profile
def main():
    # Parse args
    global args, num_train_iter
    args = parser.parse_args()
    args.cuda       = not args.no_cuda and torch.cuda.is_available()
    args.batch_norm = not args.no_batch_norm
    assert (args.seq_len == 1), "Recurrent network training not enabled currently"

    ### Create save directory and start tensorboard logger
    create_dir(args.save_dir)  # Create directory
    now = time.strftime("%c")
    tblogger = util.TBLogger(args.save_dir + '/logs/' + now)  # Start tensorboard logger

    # TODO: Fix logfile to save prints - create new one if it is evaluated / resumed
    '''
    # Create logfile to save prints
    logfile = open(args.save_dir + '/logs/' + now + '/logfile.txt', 'w')
    backup = sys.stdout
    sys.stdout = Tee(sys.stdout, logfile)
    '''
    
    ########################
    ############ Parse options
    # Set seed
    torch.manual_seed(args.seed)
    if args.cuda:
        torch.cuda.manual_seed(args.seed)

    # Setup extra options
    args.img_ht, args.img_wd, args.img_suffix = 240, 320, 'sub'
    args.num_ctrl = 14 if (args.ctrl_type.find('both') >= 0) else 7 # Number of control dimensions
    print('Ht: {}, Wd: {}, Suffix: {}, Num ctrl: {}'.format(args.img_ht, args.img_wd, args.img_suffix, args.num_ctrl))

    # Read mesh ids and camera data
    load_dir = args.data.split(',,')[0]
    args.baxter_labels = data.read_baxter_labels_file(load_dir + '/statelabels.txt')
    args.mesh_ids      = args.baxter_labels['meshIds']
    args.cam_extrinsics = data.read_cameradata_file(load_dir + '/cameradata.txt')

    # SE3 stuff
    assert (args.se3_type in ['se3euler', 'se3aa', 'se3quat', 'affine', 'se3spquat']), 'Unknown SE3 type: ' + args.se3_type
    args.se3_dim = ctrlnets.get_se3_dimension(args.se3_type, args.pred_pivot)
    print('Predicting {} SE3s of type: {}. Dim: {}'.format(args.num_se3, args.se3_type, args.se3_dim))

    # Camera parameters
    args.cam_intrinsics = {'fx': 589.3664541825391/2,
                           'fy': 589.3664541825391/2,
                           'cx': 320.5/2,
                           'cy': 240.5/2}
    args.cam_intrinsics['xygrid'] = data.compute_camera_xygrid_from_intrinsics(args.img_ht, args.img_wd,
                                                                               args.cam_intrinsics)

    # Sequence stuff
    print('Step length: {}, Seq length: {}'.format(args.step_len, args.seq_len))

    # Loss parameters
    print('Loss scale: {}, Loss weights => FWD: {}, BWD: {}, CONSIS: {}'.format(
        args.loss_scale, args.fwd_wt, args.bwd_wt, args.consis_wt))

    # Joint angle use in model / consistency
    args.jt_angle_model = False
    if args.arch == 'depthjt':
        args.jt_angle_model = True
        print('Using joint angles as additional input to the model & adding a jt angle consistency loss @ t+1')
        print('Joint angle consistency loss weight: {}'.format(args.jtconsis_wt))

    # Weight sharpening stuff
    if args.use_wt_sharpening:
        print('Using weight sharpening to encourage binary mask prediction. Start iter: {}, Rate: {}'.format(
            args.sharpen_start_iter, args.sharpen_rate))
    else:
        print('Using soft-max + weighted 3D transform loss to encourage mask prediction')

    # TODO: Add option for using encoder pose for tfm t2
    # TODO: Add option for pre-conv BN + Nonlin

    ########################
    ############ Load datasets
    # Get datasets
    baxter_data     = data.read_recurrent_baxter_dataset(args.data, args.img_suffix,
                                                         step_len = args.step_len, seq_len = args.seq_len,
                                                         train_per = args.train_per, val_per = args.val_per)
    disk_read_func  = lambda d, i: data.read_baxter_sequence_from_disk(d, i, img_ht = args.img_ht, img_wd = args.img_wd,
                                                                       img_scale = args.img_scale, ctrl_type = 'actdiffvel',
                                                                       mesh_ids = args.mesh_ids,
                                                                       camera_extrinsics = args.cam_extrinsics,
                                                                       camera_intrinsics = args.cam_intrinsics)
    train_dataset = data.BaxterSeqDataset(baxter_data, disk_read_func, 'train') # Train dataset
    val_dataset   = data.BaxterSeqDataset(baxter_data, disk_read_func, 'val')   # Val dataset
    test_dataset  = data.BaxterSeqDataset(baxter_data, disk_read_func, 'test')  # Test dataset
    print('Dataset size => Train: {}, Validation: {}, Test: {}'.format(len(train_dataset), len(val_dataset), len(test_dataset)))

    # Create a data-collater for combining the samples of the data into batches along with some post-processing
    # TODO: Batch along dim 1 instead of dim 0

    # Create dataloaders (automatically transfer data to CUDA if args.cuda is set to true)
    train_loader = DataEnumerator(util.DataLoader(train_dataset, batch_size=args.batch_size, shuffle=True,
                                        num_workers=args.num_workers, pin_memory=args.use_pin_memory,
                                        collate_fn=train_dataset.collate_batch))
    val_loader   = DataEnumerator(util.DataLoader(val_dataset, batch_size=args.batch_size, shuffle=True,
                                        num_workers=args.num_workers, pin_memory=args.use_pin_memory,
                                        collate_fn=val_dataset.collate_batch))

    ########################
    ############ Load models & optimization stuff

    ### Load the model
    num_train_iter = 0
    model = ctrlnets.SE3PoseModel(num_ctrl=args.num_ctrl, num_se3=args.num_se3,
                                  se3_type=args.se3_type, use_pivot=args.pred_pivot,
                                  use_kinchain=False, input_channels=3, use_bn=args.batch_norm,
                                  nonlinearity=args.nonlin, init_transse3_iden=args.init_transse3_iden,
                                  arch=args.arch, num_jt_angles=7,
                                  use_wt_sharpening=args.use_wt_sharpening, sharpen_start_iter=args.sharpen_start_iter,
                                  sharpen_rate=args.sharpen_rate)
    if args.cuda:
        model.cuda() # Convert to CUDA if enabled

    ### Load optimizer
    optimizer = load_optimizer(args.optimization, model.parameters(), lr=args.lr,
                               momentum=args.momentum, weight_decay=args.weight_decay)

    # optionally resume from a checkpoint
    if args.resume:
        # TODO: Save path to TB log dir, save new log there again
        # TODO: Reuse options in args (see what all to use and what not)
        # TODO: Use same num train iters as the saved checkpoint
        # TODO: Print some stats on the training so far, reset best validation loss, best epoch etc
        if os.path.isfile(args.resume):
            print("=> loading checkpoint '{}'".format(args.resume))
            checkpoint       = torch.load(args.resume)
            loadargs         = checkpoint['args']
            args.start_epoch = checkpoint['epoch']
            try:
                model.load_state_dict(checkpoint['state_dict']) # BWDs compatibility (TODO: remove)
            except:
                model.load_state_dict(checkpoint['model_state_dict'])
            assert (loadargs.optimization == args.optimization), "Optimizer in saved checkpoint ({}) does not match current argument ({})".format(
                    loadargs.optimization, args.optimization)
            optimizer.load_state_dict(checkpoint['optimizer_state_dict'])
            print("=> loaded checkpoint '{}' (epoch {})"
                  .format(args.resume, checkpoint['epoch']))
        else:
            print("=> no checkpoint found at '{}'".format(args.resume))

    ########################
    ############ Test (don't create the data loader unless needed, creates 4 extra threads)
    if args.evaluate:
<<<<<<< HEAD
        # Delete train and val data loaders
        del train_loader, val_loader

=======
        # Delete train and val loaders
        del train_loader, val_loader

        # TODO: Move this to before the train/val loader creation??
>>>>>>> ad1967b8
        print('==== Evaluating pre-trained network on test data ===')
        args.imgdisp_freq = 10 * args.disp_freq  # Tensorboard log frequency for the image data
        sampler = torch.utils.data.dataloader.SequentialSampler(test_dataset)  # Run sequentially along the test dataset
        test_loader = DataEnumerator(util.DataLoader(test_dataset, batch_size=args.batch_size, shuffle=False,
                                        num_workers=args.num_workers, sampler=sampler, pin_memory=args.use_pin_memory,
                                        collate_fn=test_dataset.collate_batch))
        iterate(test_loader, model, tblogger, len(test_loader), mode='test')
        return # Finish

    ########################
    ############ Train / Validate
    best_val_loss, best_epoch = float("inf"), 0
    args.imgdisp_freq = 5 * args.disp_freq # Tensorboard log frequency for the image data
    for epoch in range(args.start_epoch, args.epochs):
        # Adjust learning rate
        adjust_learning_rate(optimizer, epoch, args.lr_decay, args.decay_epochs)

        # Train for one epoch
        tr_loss, tr_fwdloss, tr_bwdloss, tr_consisloss, tr_jtconsisloss,\
            tr_flowsum_f, tr_flowavg_f, \
            tr_flowsum_b, tr_flowavg_b = iterate(train_loader, model, tblogger, args.train_ipe,
                                                 mode='train', optimizer=optimizer, epoch=epoch+1)

        # Log values and gradients of the parameters (histogram)
        # NOTE: Doing this in the loop makes the stats file super large / tensorboard processing slow
        for tag, value in model.named_parameters():
            tag = tag.replace('.', '/')
            tblogger.histo_summary(tag, to_np(value.data), epoch + 1)
            tblogger.histo_summary(tag + '/grad', to_np(value.grad), epoch + 1)

        # Evaluate on validation set
        val_loss, val_fwdloss, val_bwdloss, val_consisloss, val_jtconsisloss, \
            val_flowsum_f, val_flowavg_f, \
            val_flowsum_b, val_flowavg_b = iterate(val_loader, model, tblogger, args.val_ipe,
                                                   mode='val', epoch=epoch+1)

        # Find best loss
        is_best       = (val_loss.avg < best_val_loss)
        prev_best_loss  = best_val_loss
        prev_best_epoch = best_epoch
        if is_best:
            best_val_loss = val_loss.avg
            best_epoch    = epoch+1
            print('==== Epoch: {}, Improved on previous best loss ({}) from epoch {}. Current: {} ===='.format(
                                    epoch+1, prev_best_loss, prev_best_epoch, val_loss.avg))
        else:
            print('==== Epoch: {}, Did not improve on best loss ({}) from epoch {}. Current: {} ===='.format(
                epoch + 1, prev_best_loss, prev_best_epoch, val_loss.avg))

        # Save checkpoint
        save_checkpoint({
            'epoch': epoch+1,
            'args' : args,
            'best_loss'  : best_val_loss,
            'train_stats': {'loss': tr_loss, 'fwdloss': tr_fwdloss,
                            'bwdloss': tr_bwdloss, 'consisloss': tr_consisloss, 'jtconsisloss': tr_jtconsisloss,
                            'flowsum_f': tr_flowsum_f, 'flowavg_f': tr_flowavg_f,
                            'flowsum_b': tr_flowsum_b, 'flowavg_b': tr_flowavg_b,
                            'niters': train_loader.niters, 'nruns': train_loader.nruns,
                            'totaliters': train_loader.iteration_count()
                            },
            'val_stats'  : {'loss': val_loss, 'fwdloss': val_fwdloss,
                            'bwdloss': val_bwdloss, 'consisloss': val_consisloss, 'jtconsisloss': val_jtconsisloss,
                            'flowsum_f': val_flowsum_f, 'flowavg_f': val_flowavg_f,
                            'flowsum_b': val_flowsum_b, 'flowavg_b': val_flowavg_b,
                            'niters': val_loader.niters, 'nruns': val_loader.nruns,
                            'totaliters': val_loader.iteration_count()
                            },
            'train_iter' : num_train_iter,
            'model_state_dict' : model.state_dict(),
            'optimizer_state_dict' : optimizer.state_dict(),
        }, is_best, savedir=args.save_dir)
        print('\n')

    # Delete train and val data loaders
    del train_loader, val_loader

    # Do final testing (if not asked to evaluate)
    # (don't create the data loader unless needed, creates 4 extra threads)
    print('==== Evaluating trained network on test data ====')
    args.imgdisp_freq = 10 * args.disp_freq # Tensorboard log frequency for the image data
    sampler = torch.utils.data.dataloader.SequentialSampler(test_dataset)  # Run sequentially along the test dataset
    test_loader = DataEnumerator(util.DataLoader(test_dataset, batch_size=args.batch_size, shuffle=False,
                                    num_workers=args.num_workers, sampler=sampler, pin_memory=args.use_pin_memory,
                                    collate_fn=test_dataset.collate_batch))
    iterate(test_loader, model, tblogger, len(test_loader), mode='test', epoch=args.epochs)
    print('==== Best validation loss: {} was from epoch: {} ===='.format(best_val_loss,
                                                                         best_epoch))

    # Close log file
    #logfile.close()

################# HELPER FUNCTIONS

### Main iterate function (train/test/val)
def iterate(data_loader, model, tblogger, num_iters,
            mode='test', optimizer=None, epoch=0):
    # Get global stuff?
    global num_train_iter

    # Setup avg time & stats:
    data_time, fwd_time, bwd_time, viz_time  = AverageMeter(), AverageMeter(), AverageMeter(), AverageMeter()
    lossm, ptlossm_f, ptlossm_b, \
    consislossm, jtconsislossm = AverageMeter(), AverageMeter(), AverageMeter(), AverageMeter(), AverageMeter()
    flowlossm_sum_f, flowlossm_avg_f = AverageMeter(), AverageMeter()
    flowlossm_sum_b, flowlossm_avg_b = AverageMeter(), AverageMeter()

    # Switch model modes
    train = True if (mode == 'train') else False
    if train:
        assert (optimizer is not None), "Please pass in an optimizer if we are iterating in training mode"
        model.train()
    else:
        assert (mode == 'test' or mode == 'val'), "Mode can be train/test/val. Input: {}"+mode
        model.eval()

    # Create a closure to get the outputs of the delta-se3 prediction layers
    predictions = {}
    def get_output(name):
        def hook(self, input, result):
            predictions[name] = result
        return hook
    model.transitionmodel.deltase3decoder.register_forward_hook(get_output('deltase3'))

    # Run an epoch
    print('========== Mode: {}, Starting epoch: {}, Num iters: {} =========='.format(
        mode, epoch, num_iters))
    deftype = 'torch.cuda.FloatTensor' if args.cuda else 'torch.FloatTensor' # Default tensor type
    for i in xrange(num_iters):
        # ============ Load data ============#
        # Start timer
        start = time.time()

        # Get a sample
        j, sample = data_loader.next()

        # Get inputs and targets (as variables)
        # Currently batchsize is the outer dimension
        pts_1    = to_var(sample['points'][:, 0].clone().type(deftype), requires_grad=True)
        pts_2    = to_var(sample['points'][:, 1].clone().type(deftype), requires_grad=True)
        ctrls_1  = to_var(sample['controls'][:, 0].clone().type(deftype), requires_grad=True)
        tarpts_1 = to_var((sample['points'][:, 0] + sample['fwdflows'][:, 0]).type(deftype), requires_grad=False)
        tarpts_2 = to_var((sample['points'][:, 1] + sample['bwdflows'][:, 0]).type(deftype), requires_grad=False)

        # Add actual joint angles for inputs & targets (based on model architecture)
        if args.arch == 'depthjt':
            jtangles_1 = to_var(sample['actconfigs'][:, 0].clone().type(deftype), requires_grad=True)
            jtangles_2 = to_var(sample['actconfigs'][:, 1].clone().type(deftype), requires_grad=True)
            tarjtangles_2 = to_var(sample['actconfigs'][:, 1].clone().type(deftype), requires_grad=False)
            inputs_1, inputs_2 = [pts_1, jtangles_1], [pts_2, jtangles_2] # depths, jtangles
        else:
            inputs_1, inputs_2 = pts_1, pts_2 # Use depths as input

        # Measure data loading time
        data_time.update(time.time() - start)

        # ============ FWD pass + Compute loss ============#
        # Start timer
        start = time.time()

        # Run the FWD pass through the network
        [pose_1, mask_1], [pose_2, mask_2], \
        [deltapose_t_12, pose_t_2], jtangles_t_2 = model([inputs_1, inputs_2, ctrls_1],
                                                         train_iter=num_train_iter)
        deltapose_t_21 = se3nn.RtInverse()(deltapose_t_12)  # Invert the delta-pose

        # Compute predicted points based on the masks
        # TODO: Add option for using encoder pose for tfm t2
        predpts_1 = se3nn.NTfm3D()(pts_1, mask_1, deltapose_t_12)
        predpts_2 = se3nn.NTfm3D()(pts_2, mask_2, deltapose_t_21)

        # Compute 3D point loss (3D losses @ t & t+1)
        # For soft mask model, compute losses without predicting points. Otherwise use predicted pts
        fwd_wt, bwd_wt, consis_wt = args.fwd_wt * args.loss_scale, args.bwd_wt * args.loss_scale, args.consis_wt * args.loss_scale
        if args.use_wt_sharpening:
            # Squared error between the predicted points and target points (Same as MSE loss)
            ptloss_1 = fwd_wt * ctrlnets.BiMSELoss(predpts_1, tarpts_1)
            ptloss_2 = bwd_wt * ctrlnets.BiMSELoss(predpts_2, tarpts_2)
        else:
            # Use the weighted 3D transform loss, do not use explicitly predicted points
            ptloss_1 = fwd_wt * se3nn.Weighted3DTransformLoss()(pts_1, mask_1, deltapose_t_12, tarpts_1)  # Predict pts in FWD dirn and compare to target @ t2
            ptloss_2 = bwd_wt * se3nn.Weighted3DTransformLoss()(pts_2, mask_2, deltapose_t_21, tarpts_2)  # Predict pts in BWD dirn and compare to target @ t1

        # Compute pose consistency loss
        consisloss = consis_wt * ctrlnets.BiMSELoss(pose_2, pose_t_2)  # Enforce consistency between pose @ t1 predicted by encoder & pose @ t1 from transition model

        # Compute jt angle consistency loss (based on the model)
        # Enforce consistency between jtangles @ t2 predicted by decoder & actual jtangles @ t2
        jtconsisloss = 0.0
        if args.arch == 'depthjt':
            jtconsisloss = args.jtconsis_wt * args.loss_scale * ctrlnets.BiMSELoss(jtangles_t_2, tarjtangles_2)
            jtconsislossm.update(jtconsisloss.data[0])

        # Compute total loss as sum of all losses
        loss = ptloss_1 + ptloss_2 + consisloss + jtconsisloss

        # Update stats
        ptlossm_f.update(ptloss_1.data[0]); ptlossm_b.update(ptloss_2.data[0])
        consislossm.update(consisloss.data[0]); lossm.update(loss.data[0])

        # Measure FWD time
        fwd_time.update(time.time() - start)

        # ============ Gradient backpass + Optimizer step ============#
        # Compute gradient and do optimizer update step (if in training mode)
        if (train):
            # Start timer
            start = time.time()

            # Backward pass & optimize
            optimizer.zero_grad() # Zero gradients
            loss.backward()       # Compute gradients - BWD pass
            optimizer.step()      # Run update step

            # Increment number of training iterations by 1
            num_train_iter += 1

            # Measure BWD time
            bwd_time.update(time.time() - start)
            end = time.time()

        # ============ Visualization ============#
        # Start timer
        start = time.time()

        # Compute flow predictions and errors
        # NOTE: I'm using CUDA here to speed up computation by ~4x
        predfwdflows = (predpts_1.data - pts_1.data)
        predbwdflows = (predpts_2.data - pts_2.data)
        fwdflows = sample['fwdflows'][:, 0].clone().type_as(predfwdflows)
        bwdflows = sample['bwdflows'][:, 0].clone().type_as(predbwdflows)
        flowloss_sum_fwd, flowloss_avg_fwd, _, _ = compute_flow_errors(predfwdflows.unsqueeze(1),
                                                                           fwdflows.unsqueeze(1))
        flowloss_sum_bwd, flowloss_avg_bwd, _, _ = compute_flow_errors(predbwdflows.unsqueeze(1),
                                                                           bwdflows.unsqueeze(1))

        # Update stats
        flowlossm_sum_f.update(flowloss_sum_fwd); flowlossm_sum_b.update(flowloss_sum_bwd)
        flowlossm_avg_f.update(flowloss_avg_fwd); flowlossm_avg_b.update(flowloss_avg_bwd)
        #numptsm_f.update(numpts_fwd); numptsm_b.update(numpts_bwd)
        #nzm_f.update(nz_fwd); nzm_b.update(nz_bwd)

        # Display/Print frequency
        if i % args.disp_freq == 0:
            ### Print statistics
            print_stats(mode, epoch=epoch, curr=i+1, total=num_iters,
                        samplecurr=j+1, sampletotal=len(data_loader),
                        loss=lossm, fwdloss=ptlossm_f,
                        bwdloss=ptlossm_b, consisloss=consislossm, jtconsisloss=jtconsislossm,
                        flowloss_sum_f=flowlossm_sum_f, flowloss_sum_b=flowlossm_sum_b,
                        flowloss_avg_f=flowlossm_avg_f, flowloss_avg_b=flowlossm_avg_b)

            ### Print stuff if we have weight sharpening enabled
            if args.use_wt_sharpening:
                noise_std, pow = model.posemaskmodel.compute_wt_sharpening_stats(train_iter=num_train_iter)
                print('\tWeight sharpening => Num training iters: {}, Noise std: {:.4f}, Power: {:.3f}'.format(
                    num_train_iter, noise_std, pow))

            ### Print time taken
            print('\tTime => Data: {data.val:.3f} ({data.avg:.3f}), '
                        'Fwd: {fwd.val:.3f} ({fwd.avg:.3f}), '
                        'Bwd: {bwd.val:.3f} ({bwd.avg:.3f}), '
                        'Viz: {viz.val:.3f} ({viz.avg:.3f})'.format(
                    data=data_time, fwd=fwd_time, bwd=bwd_time, viz=viz_time))

            ### TensorBoard logging
            # (1) Log the scalar values
            iterct = data_loader.iteration_count() # Get total number of iterations so far
            info = {
                mode+'-loss': loss.data[0],
                mode+'-fwd3dloss': ptloss_1.data[0],
                mode+'-bwd3dloss': ptloss_2.data[0],
                mode+'-consisloss': consisloss.data[0],
                mode+'-jtconsisloss': jtconsislossm.val
            }
            for tag, value in info.items():
                tblogger.scalar_summary(tag, value, iterct)

            # (2) Log images & print predicted SE3s
            # TODO: Numpy or matplotlib
            if i % args.imgdisp_freq == 0:

                ## Log the images (at a lower rate for now)
                id = random.randint(0, sample['points'].size(0)-1)

                # Concat the flows, depths and masks into one tensor
                flowdisp  = torchvision.utils.make_grid(torch.cat([fwdflows.narrow(0,id,1),
                                                                   bwdflows.narrow(0,id,1),
                                                                   predfwdflows.narrow(0,id,1),
                                                                   predbwdflows.narrow(0,id,1)], 0).cpu(),
                                                        nrow=2, normalize=True, range=(-0.01, 0.01))
                depthdisp = torchvision.utils.make_grid(sample['points'][id].narrow(1,2,1), normalize=True, range=(0.0,3.0))
                maskdisp  = torchvision.utils.make_grid(torch.cat([mask_1.data.narrow(0,id,1),
                                                                   mask_2.data.narrow(0,id,1)], 0).cpu().view(-1, 1, args.img_ht, args.img_wd),
                                                        nrow=args.num_se3, normalize=True, range=(0,1))
                # Show as an image summary
                info = { mode+'-depths': to_np(depthdisp.narrow(0,0,1)),
                         mode+'-flows' : to_np(flowdisp.unsqueeze(0)),
                         mode+'-masks' : to_np(maskdisp.narrow(0,0,1))
                }
                for tag, images in info.items():
                    tblogger.image_summary(tag, images, iterct)

                ## Print the predicted delta-SE3s
                print '\tPredicted delta-SE3s @ t=2:', predictions['deltase3'].data[id].view(args.num_se3,
                                                                                             args.se3_dim).cpu()

        # Measure viz time
        viz_time.update(time.time() - start)

    ### Print stats at the end
    print('========== Mode: {}, Epoch: {}, Final results =========='.format(mode, epoch))
    print_stats(mode, epoch=epoch, curr=num_iters, total=num_iters,
                samplecurr=data_loader.niters+1, sampletotal=len(data_loader),
                loss=lossm, fwdloss=ptlossm_f,
                bwdloss=ptlossm_b, consisloss=consislossm, jtconsisloss=jtconsislossm,
                flowloss_sum_f=flowlossm_sum_f, flowloss_sum_b=flowlossm_sum_b,
                flowloss_avg_f=flowlossm_avg_f, flowloss_avg_b=flowlossm_avg_b)
    print('========================================================')

    # Return the loss & flow loss
    return lossm, ptlossm_f, ptlossm_b, consislossm, jtconsislossm, \
           flowlossm_sum_f, flowlossm_avg_f, \
           flowlossm_sum_b, flowlossm_avg_b

### Print statistics
def print_stats(mode, epoch, curr, total, samplecurr, sampletotal,
                loss, fwdloss, bwdloss, consisloss, jtconsisloss,
                flowloss_sum_f, flowloss_avg_f,
                flowloss_sum_b, flowloss_avg_b):
    # Print loss
    print('Mode: {}, Epoch: [{}/{}], Iter: [{}/{}], Sample: [{}/{}], '
          'Loss: {loss.val:.4f} ({loss.avg:.4f}), '
          'Fwd: {fwd.val:.3f} ({fwd.avg:.3f}), '
          'Bwd: {bwd.val:.3f} ({bwd.avg:.3f}), '
          'Consis: {consis.val:.3f} ({consis.avg:.3f}), '
          'Jtconsis: {jtconsis.val:.3f} ({jtconsis.avg:.3f})'.format(
        mode, epoch, args.epochs, curr, total, samplecurr,
        sampletotal, loss=loss, fwd=fwdloss,
        bwd=bwdloss, consis=consisloss, jtconsis=jtconsisloss))

    # Print flow loss per timestep
    bsz = args.batch_size
    for k in xrange(args.seq_len):
        print('\tStep: {}, Fwd => Sum: {:.3f} ({:.3f}), Avg: {:.6f} ({:.6f}), '
              'Bwd => Sum: {:.3f} ({:.3f}), Avg: {:.6f} ({:.6f})'.format(
            1 + k * args.step_len,
            flowloss_sum_f.val[k] / bsz, flowloss_sum_f.avg[k] / bsz,
            flowloss_avg_f.val[k] / bsz, flowloss_avg_f.avg[k] / bsz,
            flowloss_sum_b.val[k] / bsz, flowloss_sum_b.avg[k] / bsz,
            flowloss_avg_b.val[k] / bsz, flowloss_avg_b.avg[k] / bsz))

### Load optimizer
def load_optimizer(optim_type, parameters, lr=1e-3, momentum=0.9, weight_decay=1e-4):
    if optim_type == 'sgd':
        optimizer = torch.optim.SGD(params=parameters, lr=lr, momentum=momentum,
                                    weight_decay=weight_decay)
    elif optim_type == 'adam':
        optimizer = torch.optim.Adam(params=parameters, lr = lr, weight_decay= weight_decay)
    else:
        assert False, "Unknown optimizer type: " + optim_type
    return optimizer

### Save checkpoint
def save_checkpoint(state, is_best, savedir='.', filename='checkpoint.pth.tar'):
    savefile = savedir + '/' + filename
    torch.save(state, savefile)
    if is_best:
        shutil.copyfile(savefile, savedir + '/model_best.pth.tar')

### Compute flow errors (flows are size: B x S x 3 x H x W)
def compute_flow_errors(predflows, gtflows):
    batch, seq = predflows.size(0), predflows.size(1) # B x S x 3 x H x W
    num_pts, loss_sum, loss_avg, nz = torch.zeros(seq), torch.zeros(seq), torch.zeros(seq), torch.zeros(seq)
    for k in xrange(seq):
        # Compute errors per dataset
        # !!!!!!!!! :ge(1e-3) returns a ByteTensor and if u sum within byte tensors, the max value we can get is 255 !!!!!!!!!
        num_pts_d  = torch.abs(gtflows[:,k]).sum(1).ge(1e-3).float().view(batch, -1).sum(1) # Num pts with flow per dataset
        loss_sum_d = (predflows[:,k] - gtflows[:,k]).pow(2).view(batch, -1).sum(1).float()  # Sum of errors per dataset

        # Sum up errors per batch
        num_pts[k]  = num_pts_d.sum()               # Num pts that have non-zero flow
        loss_sum[k] = loss_sum_d.sum()              # Sum of total flow loss across the batch
        for j in xrange(batch):
            if (num_pts_d[j][0] > 0):
                loss_avg[k] += (loss_sum_d[j][0] / num_pts_d[j][0]) # Sum of per-point loss across the batch
                nz[k]       += 1 # We have one more dataset with non-zero num pts that move
    # Return
    return loss_sum, loss_avg, num_pts, nz

### Compute flow errors per mask (flows are size: B x S x 3 x H x W)
def compute_flow_errors_per_mask(predflows, gtflows, gtmasks):
    batch, seq, nse3 = predflows.size(0), predflows.size(1), gtmasks.size(2)  # B x S x 3 x H x W
    num_pts, loss_sum, loss_avg, nz = torch.zeros(seq,nse3), torch.zeros(seq,nse3), torch.zeros(seq,nse3), torch.zeros(seq,nse3)
    for k in xrange(seq):
        mask = torch.abs(gtflows[:,k]).sum(1).ge(1e-3).float()        # Set of points that move in the current scene
        err  = (predflows[:,k] - gtflows[:,k]).pow(2).sum(1).float()  # Flow error for current step
        for j in xrange(nse3):  # Iterate over the mask-channels
            # Compute error per dataset
            maskc       = gtmasks[:,j].clone().float() * mask   # Pts belonging to current link that move in scene
            num_pts_d   = gtmasks[:,j].clone().view(batch, -1).sum(1).float() # Num pts per mask per dataset
            loss_sum_d  = (err * maskc).view(batch, -1).sum(1)  # Flow error sum per mask per dataset

            # Sum up errors actoss the batch
            num_pts[k][j]   = num_pts_d.sum()   # Num pts that have non-zero flow
            loss_sum[k][j]  = loss_sum_d.sum()  # Sum of total flow loss across batch
            for i in xrange(batch):
                if (num_pts_d[i][0] > 0):
                    loss_avg[k][j]  += (loss_sum_d[i][0] / num_pts_d[i][0]) # Sum of per-point flow across batch
                    nz[k][j]        += 1 # One more dataset
    # Return
    return loss_sum, loss_avg, num_pts, nz

### Normalize image
def normalize_img(img, min=-0.01, max=0.01):
    return (img - min) / (max - min)

### Adjust learning rate
def adjust_learning_rate(optimizer, epoch, decay_rate=0.1, decay_epochs=10):
    """Sets the learning rate to the initial LR decayed by 10 every 30 epochs"""
    lr = args.lr * (decay_rate ** (epoch // decay_epochs))
    for param_group in optimizer.param_groups:
        param_group['lr'] = lr

### Check if torch variable is of type autograd.Variable
def is_var(x):
    return (type(x) == torch.autograd.variable.Variable)

### Convert variable to numpy array
def to_np(x):
    if is_var(x):
        return x.data.cpu().numpy()
    else:
        return x.cpu().numpy()

### Convert torch tensor to autograd.variable
def to_var(x, to_cuda=False, requires_grad=False):
    if torch.cuda.is_available() and to_cuda:
        x = x.cuda()
    return Variable(x, requires_grad=requires_grad)

### Create a directory. From: https://stackoverflow.com/questions/273192/how-can-i-create-a-directory-if-it-does-not-exist
def create_dir(directory):
    if not os.path.exists(directory):
        os.makedirs(directory)

################# HELPER CLASSES

### Computes sum/avg stats
class AverageMeter(object):
    """Computes and stores the average and current value"""
    def __init__(self):
        self.reset()

    def reset(self):
        self.val = 0
        self.avg = 0
        self.sum = 0
        self.count = 0

    def update(self, val, n=1):
        self.val = val
        self.sum += val * n
        self.count += n
        self.avg = self.sum / self.count

### Enumerate oer data
class DataEnumerator(object):
    """Allows iterating over a data loader easily"""
    def __init__(self, data):
        self.data   = data # Store the data
        self.len    = len(self.data) # Number of samples in the entire data
        self.niters = 0    # Num iterations in current run
        self.nruns  = 0    # Num rounds over the entire data
        self.enumerator = enumerate(self.data) # Keeps an iterator around

    def next(self):
        try:
            sample = self.enumerator.next() # Get next sample
        except StopIteration:
            self.enumerator = enumerate(self.data) # Reset enumerator once it reaches the end
            self.nruns += 1 # Done with one complete run of the data
            self.niters = 0 # Num iters in current run
            sample = self.enumerator.next() # Get next sample
            #print('Completed a run over the data. Num total runs: {}, Num total iters: {}'.format(
            #    self.nruns, self.niters+1))
        self.niters += 1 # Increment iteration count
        return sample # Return sample

    def __len__(self):
        return len(self.data)

    def iteration_count(self):
        return (self.nruns * self.len) + self.niters

### Write to stdout and log file
class Tee(object):
    def __init__(self, *files):
        self.files = files

    def write(self, obj):
        for f in self.files:
            f.write(obj)

################ RUN MAIN
if __name__ == '__main__':
    main()<|MERGE_RESOLUTION|>--- conflicted
+++ resolved
@@ -271,16 +271,10 @@
     ########################
     ############ Test (don't create the data loader unless needed, creates 4 extra threads)
     if args.evaluate:
-<<<<<<< HEAD
-        # Delete train and val data loaders
-        del train_loader, val_loader
-
-=======
         # Delete train and val loaders
         del train_loader, val_loader
 
         # TODO: Move this to before the train/val loader creation??
->>>>>>> ad1967b8
         print('==== Evaluating pre-trained network on test data ===')
         args.imgdisp_freq = 10 * args.disp_freq  # Tensorboard log frequency for the image data
         sampler = torch.utils.data.dataloader.SequentialSampler(test_dataset)  # Run sequentially along the test dataset
