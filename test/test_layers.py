import torch
from torch.autograd import Variable
import torch.nn as nn

#################################################################
# RT INVERSE


def RtInverse(input):
    # Check dimensions
    bsz, nse3, nrows, ncols = input.size()
    assert (nrows == 3 and ncols == 4)
    # Init for FWD pass
    input_v = input.view(-1, 3, 4)
    r = input_v.narrow(2, 0, 3)
    t = input_v.narrow(2, 3, 1)
    # Compute output = [r^T -r^T * t]
    r_o = r.transpose(1, 2)
    t_o = torch.bmm(r_o, t).mul_(-1)
    return torch.cat([r_o, t_o], 2).view_as(input).contiguous()


def RtInverse_bwd(input, grad_output):
    input_v = input.view(-1, 3, 4)
    grad_v = grad_output.view(-1, 3, 4)
    r = input_v.narrow(2, 0, 3)
    t = input_v.narrow(2, 3, 1)
    ro_g = grad_v.narrow(2, 0, 3)
    to_g = grad_v.narrow(2, 3, 1)
    ri_g = torch.bmm(t, to_g.transpose(
        1, 2)).mul_(-1).add_(ro_g.transpose(1, 2))
    ti_g = torch.bmm(r, to_g).mul_(-1)
    return torch.cat([ri_g, ti_g], 2).view_as(input).contiguous()


# Test RT Inverse
# Input/Target
input1 = Variable(torch.rand(2, 2, 3, 4), requires_grad=True)
target = Variable(torch.rand(2, 2, 3, 4))

# Auto-grad
output = RtInverse(input1)
err = nn.MSELoss()(output, target)
err.backward()
gauto = input1.grad.clone()

# Analytical grad
input1.grad.data.zero_()
from layers.RtInverse import RtInverse as RtInverseA
output1 = RtInverseA()(input1)
err1 = nn.MSELoss()(output1, target)
err1.backward()
ganalytical = input1.grad.clone()

'''
# Analytical grad
output1 = Variable(output.data.clone(), requires_grad=True)
err1 	= nn.MSELoss()(output1, target)
err1.backward()
ganalytical = RtInverse_bwd(input1.clone(), output1.grad.clone())
'''

# Compare
diff = gauto - ganalytical
print("{}, {}, {}".format(diff.data.max(), diff.data.min(),
                          diff.data.abs().view(-1).median(0)[0][0]))

# Grad-Check
from torch.autograd import gradcheck
Rt = RtInverseA()
torch.set_default_tensor_type('torch.DoubleTensor')
input1 = Variable(torch.rand(2, 2, 3, 4), requires_grad=True)
assert(gradcheck(Rt, [input1]))

#################################################################
# COMPOSE RT PAIR


def ComposeRtPair(A, B):
    # Check dimensions
    _, _, num_rows, num_cols = A.size()
    assert (num_rows == 3 and num_cols == 4)
    assert (A.is_same_size(B))

    # Init for FWD pass
    Av = A.view(-1, 3, 4)
    Bv = B.view(-1, 3, 4)
    rA, rB = Av.narrow(2, 0, 3), Bv.narrow(2, 0, 3)
    tA, tB = Av.narrow(2, 3, 1), Bv.narrow(2, 3, 1)

    # Compute output
    r = torch.bmm(rA, rB)
    t = torch.baddbmm(tA, rA, tB)
    return torch.cat([r, t], 2).view_as(A).contiguous()


def ComposeRtPair_bwd(A, B, grad):
    # Init for FWD pass
    Av = A.view(-1, 3, 4)
    Bv = B.view(-1, 3, 4)
    rA, rB = Av.narrow(2, 0, 3), Bv.narrow(2, 0, 3)
    tA, tB = Av.narrow(2, 3, 1), Bv.narrow(2, 3, 1)
    r_g = grad.view(-1, 3, 4).narrow(2, 0, 3)
    t_g = grad.view(-1, 3, 4).narrow(2, 3, 1)

    # Compute gradients w.r.t translations tA & tB
    # t = rA * tB + tA
    tA_g = t_g  # tA_g = t_g
    tB_g = torch.bmm(rA.transpose(1, 2), t_g)  # tB_g = rA ^ T * t_g

    # Compute gradients w.r.t rotations rA & rB
    # r = rA * rB
    rA_g = torch.bmm(r_g, rB.transpose(1, 2)).baddbmm_(
        t_g, tB.transpose(1, 2))  # rA_g = r_g * rB ^ T + (t_g * tB ^ T)
    # rB_g = rA ^ T * r_g (similar to translation grad, but with 3 column
    # vectors)
    rB_g = torch.bmm(rA.transpose(1, 2), r_g)

    # Return
    return torch.cat([rA_g, tA_g], 2).view_as(A).contiguous(), torch.cat([rB_g, tB_g], 2).view_as(A).contiguous()


# Test Compose Rt Pair
# Input/Target
input1 = Variable(torch.rand(2, 2, 3, 4), requires_grad=True)
input2 = Variable(torch.rand(2, 2, 3, 4), requires_grad=True)
target = Variable(torch.rand(2, 2, 3, 4))

# Auto-grad
output = ComposeRtPair(input1, input2)
err = nn.MSELoss()(output, target)
err.backward()
gauto1, gauto2 = input1.grad.clone(), input2.grad.clone()

# Analytical grad
input1.grad.data.zero_()
input2.grad.data.zero_()
from layers.ComposeRtPair import ComposeRtPair as ComposeRtPairA
output1 = ComposeRtPairA()(input1, input2)
err1 = nn.MSELoss()(output1, target)
err1.backward()
ganalytical1, ganalytical2 = input1.grad.clone(), input2.grad.clone()

'''
# Analytical grad
output1 = Variable(output.data.clone(), requires_grad=True);
err1 	= nn.MSELoss()(output1, target)
err1.backward()
ganalytical1, ganalytical2 = ComposeRtPair_bwd(input1.clone(), input2.clone(), output1.grad.clone())
'''

# Compare
diff1 = gauto1 - ganalytical1
diff2 = gauto2 - ganalytical2
print("{}, {}, {}".format(diff1.data.max(), diff1.data.min(),
                          diff1.data.abs().view(-1).median(0)[0][0]))
print("{}, {}, {}".format(diff2.data.max(), diff2.data.min(),
                          diff2.data.abs().view(-1).median(0)[0][0]))

# Grad-Check
from layers.ComposeRtPair import ComposeRtPair as ComposeRtPairA
from torch.autograd import gradcheck
CRt = ComposeRtPairA()
torch.set_default_tensor_type('torch.DoubleTensor')
input1 = Variable(torch.rand(2, 2, 3, 4), requires_grad=True)
input2 = Variable(torch.rand(2, 2, 3, 4), requires_grad=True)
assert(gradcheck(CRt, [input1, input2]))

###############################################################
# NTfm3D

# Grad-Check
import torch
from layers.NTfm3D import NTfm3D
from torch.autograd import gradcheck, Variable
n = NTfm3D()
torch.set_default_tensor_type('torch.DoubleTensor')
pts = Variable(torch.rand(2, 3, 4, 4), requires_grad=True)
masks = Variable(torch.rand(2, 4, 4, 4), requires_grad=True)
tfms = Variable(torch.rand(2, 4, 3, 4), requires_grad=True)
assert(gradcheck(n, [pts, masks, tfms]))

#################################################################
# CollapseRtPivots


def CollapseRtPivots(input):
    # Check dimensions
    bsz, nse3, nrows, ncols = input.size()
    assert (nrows == 3 and ncols == 5)

    # Init for FWD pass
    input_v = input.view(-1, 3, 5)
    r = input_v.narrow(2, 0, 3)
    t = input_v.narrow(2, 3, 1)
    p = input_v.narrow(2, 4, 1)

    # Compute output = [r, t + p - Rp]
    r_o = r
    t_o = t + p - torch.bmm(r, p)
    return torch.cat([r_o, t_o], 2).view(bsz, nse3, 3, 4).contiguous()


def CollapseRtPivots_bwd(input, grad_output):
    input_v = input.view(-1, 3, 5)
    grad_v = grad_output.view(-1, 3, 4)
    r = input_v.narrow(2, 0, 3)
    t = input_v.narrow(2, 3, 1)
    p = input_v.narrow(2, 4, 1)
    ro_g = grad_v.narrow(2, 0, 3)
    to_g = grad_v.narrow(2, 3, 1)
    # Compute grads
    # r_g = ro_g - (to_g * p^T)
    ri_g = ro_g - torch.bmm(to_g, p.transpose(1, 2))
    ti_g = to_g										# t_g = to_g
    # p_g = to_g - (R^T * to_g)
    pi_g = to_g - torch.bmm(r.transpose(1, 2), to_g)

    return torch.cat([ri_g, ti_g, pi_g], 2).view_as(input).contiguous()


# Test RT Inverse
# Input/Target
input1 = Variable(torch.rand(2, 2, 3, 5), requires_grad=True)
target = Variable(torch.rand(2, 2, 3, 4))

# Auto-grad
output = CollapseRtPivots(input1)
err = nn.MSELoss()(output, target)
err.backward()
gauto = input1.grad.clone()

# Analytical grad
input1.grad.data.zero_()
from layers.CollapseRtPivots import CollapseRtPivots as CollapseRtPivotsA
output1 = CollapseRtPivotsA()(input1)
err1 = nn.MSELoss()(output1, target)
err1.backward()
ganalytical = input1.grad.clone()

'''
# Analytical grad
output1 = Variable(output.data.clone(), requires_grad=True)
err1 	= nn.MSELoss()(output1, target)
err1.backward()
ganalytical = CollapseRtPivots_bwd(input1.clone(), output1.grad.clone())
'''

# Compare
diff = gauto - ganalytical
print("{}, {}, {}".format(diff.data.max(), diff.data.min(),
                          diff.data.abs().view(-1).median(0)[0][0]))

# Grad-Check
import torch
from torch.autograd import gradcheck, Variable
from layers.CollapseRtPivots import CollapseRtPivots
CoRt = CollapseRtPivots()
torch.set_default_tensor_type('torch.DoubleTensor')
input1 = Variable(torch.rand(2, 2, 3, 5), requires_grad=True)
assert(gradcheck(CoRt, [input1]))

#################################################################
# ComposeRt

# Forward pair


def forwardPair(A, B):
    # Check dimensions
    batch_size, num_rows, num_cols = A.size()
    assert (num_rows == 3 and num_cols == 4)
    assert (A.is_same_size(B))

    # Init for FWD pass
    rA = A.narrow(2, 0, 3)
    rB = B.narrow(2, 0, 3)
    tA = A.narrow(2, 3, 1)
    tB = B.narrow(2, 3, 1)

    # Init output
    r = torch.bmm(rA, rB)
    t = torch.baddbmm(tA, rA, tB)
    return torch.cat([r, t], 2)


def backwardPair(grad, A, B):
    # Setup vars
    rA = A.narrow(2, 0, 3)
    rB = B.narrow(2, 0, 3)
    tA = A.narrow(2, 3, 1)
    tB = B.narrow(2, 3, 1)
    r_g = grad.narrow(2, 0, 3)
    t_g = grad.narrow(2, 3, 1)

    # Compute gradients w.r.t translations tA & tB
    # t = rA * tB + tA
    tA_g = t_g
    tB_g = torch.bmm(rA.transpose(1, 2), t_g)

    # Compute gradients w.r.t rotations rA & rB
    # r = rA * rB
    rA_g = torch.bmm(r_g, rB.transpose(1, 2)).baddbmm_(
        t_g, tB.transpose(1, 2))  # rA_g = r_g * rB ^ T + (t_g * tB ^ T)
    # rB_g = rA ^ T * r_g (similar to translation grad, but with 3 column
    # vectors)
    rB_g = torch.bmm(rA.transpose(1, 2), r_g)

    # Return
    return torch.cat([rA_g, tA_g], 2), torch.cat([rB_g, tB_g], 2)

# FWD fn


def ComposeRt(input, rightToLeft=False):
    # Check dimensions
    batch_size, num_se3, num_rows, num_cols = input.size()
    assert (num_rows == 3 and num_cols == 4)

    # Compute output
    output = input.clone()
    for n in xrange(1, num_se3):  # 1,2,3,...nSE3-1
        if rightToLeft:  # Append to left
            output[:, n, :, :] = forwardPair(
                input[:, n, :, :], output[:, n - 1, :, :].clone())  # T'_n = T_n * T'_n-1
        else:  # Append to right
            output[:, n, :, :] = forwardPair(
                output[:, n - 1, :, :].clone(), input[:, n, :, :])  # T'_n = T'_n-1 * T_n
    return output


def ComposeRt_bwd(input, output, grad_output, rightToLeft=False):
    # Get input and check for dimensions
    batch_size, num_se3, num_rows, num_cols = input.size()
    assert (num_rows == 3 and num_cols == 4)

    # Temp memory for gradient computation
    temp = grad_output.clone()

    # Compute gradient w.r.t input
    grad_input = input.clone()
    for n in xrange(num_se3 - 1, 0, -1):  # nSE3-1,...2,1
        if rightToLeft:
            grad_input[:, n, :, :], B_g = backwardPair(
                temp[:, n, :, :], input[:, n, :, :], output[:, n - 1, :, :])  # T'_n = T_n * T'_n-1
            temp[:, n - 1, :, :] += B_g
        else:
            A_g, grad_input[:, n, :, :] = backwardPair(
                temp[:, n, :, :], output[:, n - 1, :, :], input[:, n, :, :])  # T'_n = T'_n-1 * T_n
            temp[:, n - 1, :, :] += A_g
    grad_input[:, 0, :, :] = temp[:, 0, :, :]

    return grad_input


# Test ComposeRt
# Input/Target
input1 = Variable(torch.rand(2, 8, 3, 4), requires_grad=True)
target = Variable(torch.rand(2, 8, 3, 4))

# Auto-grad
output = ComposeRt(input1)
err = nn.MSELoss()(output, target)
err.backward()
gauto = input1.grad.clone()

# Analytical grad
input1.grad.data.zero_()
from layers.ComposeRt import ComposeRt as ComposeRtA
output1 = ComposeRtA()(input1)
err1 = nn.MSELoss()(output1, target)
err1.backward()
ganalytical = input1.grad.clone()

'''
# Analytical grad
output1 = Variable(output.data.clone(), requires_grad=True)
err1 	= nn.MSELoss()(output1, target)
err1.backward()
ganalytical = ComposeRt_bwd(input1.clone(), output1.clone(), output1.grad.clone())
'''

# Compare
diff = gauto - ganalytical
print("{}, {}, {}".format(diff.data.max(), diff.data.min(),
                          diff.data.abs().view(-1).median(0)[0][0]))

# Grad-Check
import torch
from torch.autograd import gradcheck, Variable
from layers.ComposeRt import ComposeRt
CoRt = ComposeRt()
torch.set_default_tensor_type('torch.DoubleTensor')
<<<<<<< HEAD
input1 = Variable(torch.rand(2, 8, 3, 4), requires_grad=True)
assert(gradcheck(CoRt, [input1]))
=======
input1 = Variable(torch.rand(2,8,3,4), requires_grad=True)
assert(gradcheck(CoRt, [input1]));

#################################################################
## DepthImageToDensePoints3D

def DepthImageToDensePoints3D(depth,height,width,fy,fx,cy,cx):
	# Check dimensions (B x 1 x H x W)
	batch_size, num_channels, num_rows, num_cols = depth.size()
	assert (num_channels == 1)
	assert (num_rows == height)
	assert (num_cols == width)

	# Generate basegrid once
	base_grid = depth.expand(batch_size,3,num_rows,num_cols).clone()  # (x,y,1)
	for j in xrange(0, width):  # +x is increasing columns
		base_grid[:, 0, :, j] = (j - cx) / fx
	for i in xrange(0, height):  # +y is increasing rows
		base_grid[:, 1, i, :] = (i - cy) / fy
	base_grid[:,2,:,:] = 1

	# Compute output = (x, y, depth)
	z  = depth  # z = depth
	xy = (z.expand(batch_size, 2, num_rows, num_cols) *
		  base_grid.narrow(1, 0, 2).expand(batch_size, 2, num_rows, num_cols))

	# Return
	return torch.cat([xy, z], 1)

### Test DepthImageToDense3DPoints
# Input/Target
scale = 0.5/8
ht,wd,fy,fx,cy,cx = int(480*scale), int(640*scale), 589*scale, 589*scale, 240*scale, 320*scale
input  = Variable(torch.rand(2,1,ht,wd), requires_grad=True)
target = Variable(torch.rand(2,3,ht,wd))

# Auto-grad
output = DepthImageToDense3DPoints(input,ht,wd,fy,fx,cy,cx)
err    = nn.MSELoss()(output,target)
err.backward()
gauto = input.grad.clone()

# Analytical grad
input.grad.data.zero_()
from layers.DepthImageToDense3DPoints import DepthImageToDense3DPoints as DepthImageToDense3DPointsA
output1 = DepthImageToDense3DPointsA(ht,wd,fy,fx,cy,cx)(input)
err1 	= nn.MSELoss()(output1, target)
err1.backward()
ganalytical = input.grad.clone()

# Compare
diff = gauto - ganalytical
print("{}, {}, {}".format(diff.data.max(),diff.data.min(),diff.data.abs().view(-1).median(0)[0][0]));

# Grad-Check
import torch
from torch.autograd import gradcheck, Variable
from layers.DepthImageToDense3DPoints import DepthImageToDense3DPoints
scale = 0.5/8
ht,wd,fy,fx,cy,cx = int(480*scale), int(640*scale), 589*scale, 589*scale, 240*scale, 320*scale
DPts = DepthImageToDense3DPoints(ht,wd,fy,fx,cy,cx)
torch.set_default_tensor_type('torch.DoubleTensor')
input = Variable(torch.rand(2,1,ht,wd), requires_grad=True)
assert(gradcheck(DPts, [input]));

#################################################################
## Noise

import torch
from torch.autograd import Variable
import torch.nn as nn

def Noise(input, train, max_std, slope_std, iter_count, start_iter):
	iter = 1 + (iter_count[0] - start_iter)
	if (iter > 0):
		std = min((iter / 125000) * slope_std, max_std)
	else:
		std = 0
	if train:
		noise = input.clone()
		if std == 0:
			noise.fill_(0)  # no noise
		else:
			noise.data.normal_(0, std)  # Gaussian noise with 0-mean, std-standard deviation
		output = input + noise
	else:
		output = input

	# Return
	return output

### Test Noise
# Input/Target
train, max_std, slope_std, iter_count, start_iter = False, 0.1, 2, torch.FloatTensor([1000]), 1001
input  = Variable(torch.rand(2,4,9,9), requires_grad=True)
target = Variable(torch.rand(2,4,9,9))

# Auto-grad
output = Noise(input, train, max_std, slope_std, iter_count, start_iter)
err    = nn.MSELoss()(output,target)
err.backward()
gauto = input.grad.clone()

# Analytical grad
input.grad.data.zero_()
from layers.Noise import Noise as NoiseA
output1 = NoiseA(max_std, slope_std, iter_count, start_iter)(input)
err1 	= nn.MSELoss()(output1, target)
err1.backward()
ganalytical = input.grad.clone()

# Compare
diff = gauto - ganalytical
print("{}, {}, {}".format(diff.data.max(),diff.data.min(),diff.data.abs().view(-1).median(0)[0][0]));

# Grad-Check
import torch
from torch.autograd import gradcheck, Variable
from layers.Noise import Noise
train, max_std, slope_std, iter_count, start_iter = True, 0.1, 2, torch.FloatTensor([1000]), 0
Ns = Noise(max_std, slope_std, iter_count, start_iter)
torch.set_default_tensor_type('torch.DoubleTensor')
input = Variable(torch.rand(2,4,9,9), requires_grad=True)
assert(gradcheck(Ns, [input]));

#################################################################
## HuberLoss

import torch
from torch.autograd import Variable
import torch.nn as nn

def HuberLoss(input, target, size_average, delta):
	absDiff = (input - target).abs_()
	minDiff = torch.clamp(absDiff, max=delta)  # cmin
	output = 0.5 * (minDiff * (2 * absDiff - minDiff)).sum()
	if size_average:
		output *= (1.0 / input.nelement())

	# Return
	return output

### Test Noise
# Input/Target
size_average, delta = True, 0.1
input  = Variable(torch.rand(2,4,9,9), requires_grad=True)
target = Variable(torch.rand(2,4,9,9))

# Auto-grad
output = HuberLoss(input, target, size_average, delta )
output.backward()
gauto = input.grad.clone()

# Analytical grad
input.grad.data.zero_()
from layers.HuberLoss import HuberLoss as HuberLossA
output1 = HuberLossA(size_average, delta)(input, target)
output1.backward()
ganalytical = input.grad.clone()

# Compare
diff = gauto - ganalytical
print("{}, {}, {}".format(diff.data.max(),diff.data.min(),diff.data.abs().view(-1).median(0)[0][0]));

# Grad-Check
import torch
from torch.autograd import gradcheck, Variable
from layers.HuberLoss import HuberLoss
size_average, delta = True, 0.1
H = HuberLoss(size_average, delta)
torch.set_default_tensor_type('torch.DoubleTensor')
input  = Variable(torch.rand(2,4,9,9), requires_grad=True)
target = Variable(torch.rand(2,4,9,9))
assert(gradcheck(H, [input, target]));
>>>>>>> 1dfe3e5e
<|MERGE_RESOLUTION|>--- conflicted
+++ resolved
@@ -391,110 +391,117 @@
 from layers.ComposeRt import ComposeRt
 CoRt = ComposeRt()
 torch.set_default_tensor_type('torch.DoubleTensor')
-<<<<<<< HEAD
+
 input1 = Variable(torch.rand(2, 8, 3, 4), requires_grad=True)
 assert(gradcheck(CoRt, [input1]))
-=======
-input1 = Variable(torch.rand(2,8,3,4), requires_grad=True)
-assert(gradcheck(CoRt, [input1]));
-
-#################################################################
-## DepthImageToDensePoints3D
-
-def DepthImageToDensePoints3D(depth,height,width,fy,fx,cy,cx):
-	# Check dimensions (B x 1 x H x W)
-	batch_size, num_channels, num_rows, num_cols = depth.size()
-	assert (num_channels == 1)
-	assert (num_rows == height)
-	assert (num_cols == width)
-
-	# Generate basegrid once
-	base_grid = depth.expand(batch_size,3,num_rows,num_cols).clone()  # (x,y,1)
-	for j in xrange(0, width):  # +x is increasing columns
-		base_grid[:, 0, :, j] = (j - cx) / fx
-	for i in xrange(0, height):  # +y is increasing rows
-		base_grid[:, 1, i, :] = (i - cy) / fy
-	base_grid[:,2,:,:] = 1
-
-	# Compute output = (x, y, depth)
-	z  = depth  # z = depth
-	xy = (z.expand(batch_size, 2, num_rows, num_cols) *
-		  base_grid.narrow(1, 0, 2).expand(batch_size, 2, num_rows, num_cols))
-
-	# Return
-	return torch.cat([xy, z], 1)
-
-### Test DepthImageToDense3DPoints
-# Input/Target
-scale = 0.5/8
-ht,wd,fy,fx,cy,cx = int(480*scale), int(640*scale), 589*scale, 589*scale, 240*scale, 320*scale
-input  = Variable(torch.rand(2,1,ht,wd), requires_grad=True)
-target = Variable(torch.rand(2,3,ht,wd))
-
-# Auto-grad
-output = DepthImageToDense3DPoints(input,ht,wd,fy,fx,cy,cx)
-err    = nn.MSELoss()(output,target)
+
+#################################################################
+# DepthImageToDensePoints3D
+
+
+def DepthImageToDensePoints3D(depth, height, width, fy, fx, cy, cx):
+        # Check dimensions (B x 1 x H x W)
+    batch_size, num_channels, num_rows, num_cols = depth.size()
+    assert (num_channels == 1)
+    assert (num_rows == height)
+    assert (num_cols == width)
+
+    # Generate basegrid once
+    base_grid = depth.expand(batch_size, 3, num_rows,
+                             num_cols).clone()  # (x,y,1)
+    for j in xrange(0, width):  # +x is increasing columns
+        base_grid[:, 0, :, j] = (j - cx) / fx
+    for i in xrange(0, height):  # +y is increasing rows
+        base_grid[:, 1, i, :] = (i - cy) / fy
+    base_grid[:, 2, :, :] = 1
+
+    # Compute output = (x, y, depth)
+    z = depth  # z = depth
+    xy = (z.expand(batch_size, 2, num_rows, num_cols) *
+          base_grid.narrow(1, 0, 2).expand(batch_size, 2, num_rows, num_cols))
+
+    # Return
+    return torch.cat([xy, z], 1)
+
+
+# Test DepthImageToDense3DPoints
+# Input/Target
+scale = 0.5 / 8
+ht, wd, fy, fx, cy, cx = int(
+    480 * scale), int(640 * scale), 589 * scale, 589 * scale, 240 * scale, 320 * scale
+input = Variable(torch.rand(2, 1, ht, wd), requires_grad=True)
+target = Variable(torch.rand(2, 3, ht, wd))
+
+# Auto-grad
+output = DepthImageToDense3DPoints(input, ht, wd, fy, fx, cy, cx)
+err = nn.MSELoss()(output, target)
 err.backward()
 gauto = input.grad.clone()
 
 # Analytical grad
 input.grad.data.zero_()
 from layers.DepthImageToDense3DPoints import DepthImageToDense3DPoints as DepthImageToDense3DPointsA
-output1 = DepthImageToDense3DPointsA(ht,wd,fy,fx,cy,cx)(input)
-err1 	= nn.MSELoss()(output1, target)
+output1 = DepthImageToDense3DPointsA(ht, wd, fy, fx, cy, cx)(input)
+err1 = nn.MSELoss()(output1, target)
 err1.backward()
 ganalytical = input.grad.clone()
 
 # Compare
 diff = gauto - ganalytical
-print("{}, {}, {}".format(diff.data.max(),diff.data.min(),diff.data.abs().view(-1).median(0)[0][0]));
+print("{}, {}, {}".format(diff.data.max(), diff.data.min(),
+                          diff.data.abs().view(-1).median(0)[0][0]))
 
 # Grad-Check
 import torch
 from torch.autograd import gradcheck, Variable
 from layers.DepthImageToDense3DPoints import DepthImageToDense3DPoints
-scale = 0.5/8
-ht,wd,fy,fx,cy,cx = int(480*scale), int(640*scale), 589*scale, 589*scale, 240*scale, 320*scale
-DPts = DepthImageToDense3DPoints(ht,wd,fy,fx,cy,cx)
-torch.set_default_tensor_type('torch.DoubleTensor')
-input = Variable(torch.rand(2,1,ht,wd), requires_grad=True)
-assert(gradcheck(DPts, [input]));
-
-#################################################################
-## Noise
+scale = 0.5 / 8
+ht, wd, fy, fx, cy, cx = int(
+    480 * scale), int(640 * scale), 589 * scale, 589 * scale, 240 * scale, 320 * scale
+DPts = DepthImageToDense3DPoints(ht, wd, fy, fx, cy, cx)
+torch.set_default_tensor_type('torch.DoubleTensor')
+input = Variable(torch.rand(2, 1, ht, wd), requires_grad=True)
+assert(gradcheck(DPts, [input]))
+
+#################################################################
+# Noise
 
 import torch
 from torch.autograd import Variable
 import torch.nn as nn
 
+
 def Noise(input, train, max_std, slope_std, iter_count, start_iter):
-	iter = 1 + (iter_count[0] - start_iter)
-	if (iter > 0):
-		std = min((iter / 125000) * slope_std, max_std)
-	else:
-		std = 0
-	if train:
-		noise = input.clone()
-		if std == 0:
-			noise.fill_(0)  # no noise
-		else:
-			noise.data.normal_(0, std)  # Gaussian noise with 0-mean, std-standard deviation
-		output = input + noise
-	else:
-		output = input
-
-	# Return
-	return output
-
-### Test Noise
-# Input/Target
-train, max_std, slope_std, iter_count, start_iter = False, 0.1, 2, torch.FloatTensor([1000]), 1001
-input  = Variable(torch.rand(2,4,9,9), requires_grad=True)
-target = Variable(torch.rand(2,4,9,9))
+    iter = 1 + (iter_count[0] - start_iter)
+    if (iter > 0):
+        std = min((iter / 125000) * slope_std, max_std)
+    else:
+        std = 0
+    if train:
+        noise = input.clone()
+        if std == 0:
+            noise.fill_(0)  # no noise
+        else:
+            # Gaussian noise with 0-mean, std-standard deviation
+            noise.data.normal_(0, std)
+        output = input + noise
+    else:
+        output = input
+
+    # Return
+    return output
+
+
+# Test Noise
+# Input/Target
+train, max_std, slope_std, iter_count, start_iter = False, 0.1, 2, torch.FloatTensor([
+                                                                                     1000]), 1001
+input = Variable(torch.rand(2, 4, 9, 9), requires_grad=True)
+target = Variable(torch.rand(2, 4, 9, 9))
 
 # Auto-grad
 output = Noise(input, train, max_std, slope_std, iter_count, start_iter)
-err    = nn.MSELoss()(output,target)
+err = nn.MSELoss()(output, target)
 err.backward()
 gauto = input.grad.clone()
 
@@ -502,49 +509,53 @@
 input.grad.data.zero_()
 from layers.Noise import Noise as NoiseA
 output1 = NoiseA(max_std, slope_std, iter_count, start_iter)(input)
-err1 	= nn.MSELoss()(output1, target)
+err1 = nn.MSELoss()(output1, target)
 err1.backward()
 ganalytical = input.grad.clone()
 
 # Compare
 diff = gauto - ganalytical
-print("{}, {}, {}".format(diff.data.max(),diff.data.min(),diff.data.abs().view(-1).median(0)[0][0]));
+print("{}, {}, {}".format(diff.data.max(), diff.data.min(),
+                          diff.data.abs().view(-1).median(0)[0][0]))
 
 # Grad-Check
 import torch
 from torch.autograd import gradcheck, Variable
 from layers.Noise import Noise
-train, max_std, slope_std, iter_count, start_iter = True, 0.1, 2, torch.FloatTensor([1000]), 0
+train, max_std, slope_std, iter_count, start_iter = True, 0.1, 2, torch.FloatTensor([
+                                                                                    1000]), 0
 Ns = Noise(max_std, slope_std, iter_count, start_iter)
 torch.set_default_tensor_type('torch.DoubleTensor')
-input = Variable(torch.rand(2,4,9,9), requires_grad=True)
-assert(gradcheck(Ns, [input]));
-
-#################################################################
-## HuberLoss
+input = Variable(torch.rand(2, 4, 9, 9), requires_grad=True)
+assert(gradcheck(Ns, [input]))
+
+#################################################################
+# HuberLoss
 
 import torch
 from torch.autograd import Variable
 import torch.nn as nn
 
+
 def HuberLoss(input, target, size_average, delta):
-	absDiff = (input - target).abs_()
-	minDiff = torch.clamp(absDiff, max=delta)  # cmin
-	output = 0.5 * (minDiff * (2 * absDiff - minDiff)).sum()
-	if size_average:
-		output *= (1.0 / input.nelement())
-
-	# Return
-	return output
-
-### Test Noise
+    absDiff = (input - target).abs_()
+    minDiff = torch.clamp(absDiff, max=delta)  # cmin
+    output = 0.5 * (minDiff * (2 * absDiff - minDiff)).sum()
+    if size_average:
+        output *= (1.0 / input.nelement())
+
+    # Return
+    return output
+
+
+# Test Noise
 # Input/Target
 size_average, delta = True, 0.1
-input  = Variable(torch.rand(2,4,9,9), requires_grad=True)
-target = Variable(torch.rand(2,4,9,9))
-
-# Auto-grad
-output = HuberLoss(input, target, size_average, delta )
+input = Variable(torch.rand(2, 4, 9, 9), requires_grad=True)
+target = Variable(torch.rand(2, 4, 9, 9))
+
+# Auto-grad
+output = HuberLoss(input, target, size_average, delta)
 output.backward()
 gauto = input.grad.clone()
 
@@ -557,7 +568,8 @@
 
 # Compare
 diff = gauto - ganalytical
-print("{}, {}, {}".format(diff.data.max(),diff.data.min(),diff.data.abs().view(-1).median(0)[0][0]));
+print("{}, {}, {}".format(diff.data.max(), diff.data.min(),
+                          diff.data.abs().view(-1).median(0)[0][0]))
 
 # Grad-Check
 import torch
@@ -566,7 +578,7 @@
 size_average, delta = True, 0.1
 H = HuberLoss(size_average, delta)
 torch.set_default_tensor_type('torch.DoubleTensor')
-input  = Variable(torch.rand(2,4,9,9), requires_grad=True)
-target = Variable(torch.rand(2,4,9,9))
-assert(gradcheck(H, [input, target]));
->>>>>>> 1dfe3e5e
+input = Variable(torch.rand(2, 4, 9, 9), requires_grad=True)
+target = Variable(torch.rand(2, 4, 9, 9))
+assert(gradcheck(H, [input, target]))
+>>>>>> > 1dfe3e5ee8177a18a67203ee2095c8486e25abda